--- conflicted
+++ resolved
@@ -37,22 +37,6 @@
 
 
 setup(
-<<<<<<< HEAD
-    name='Flask-Stormpath',
-    version='0.4.4',
-    url='https://github.com/stormpath/stormpath-flask',
-    license='Apache',
-    author='Stormpath, Inc.',
-    author_email='python@stormpath.com',
-    description='Simple and secure user authentication for Flask via Stormpath.',
-    long_description=__doc__,
-    packages=['flask_stormpath'],
-    cmdclass={'test': RunTests},
-    zip_saf=False,
-    include_package_data=True,
-    platforms='any',
-    install_requires=[
-=======
     name = 'Flask-Stormpath',
     version = '0.4.5',
     url = 'https://github.com/stormpath/stormpath-flask',
@@ -67,7 +51,6 @@
     include_package_data = True,
     platforms = 'any',
     install_requires = [
->>>>>>> 930a8c99
         'Flask>=0.9.0',
         'Flask-Login==0.3.2',
         'Flask-WTF>=0.9.5',
