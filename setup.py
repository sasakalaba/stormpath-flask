--- conflicted
+++ resolved
@@ -34,34 +34,6 @@
 
 
 setup(
-<<<<<<< HEAD
-    name='Flask-Stormpath',
-    version='0.4.5',
-    url='https://github.com/stormpath/stormpath-flask',
-    license='Apache',
-    author='Stormpath, Inc.',
-    author_email='python@stormpath.com',
-    description='Simple and secure user authentication for Flask via ' +
-        'Stormpath.',
-    long_description=__doc__,
-    packages=['flask_stormpath'],
-    cmdclass={'test': RunTests},
-    zip_safe=False,
-    include_package_data=True,
-    platforms='any',
-    install_requires=[
-        'Sphinx>=1.5',
-        'pytest>=3.0.5',
-        'pytest-cov==2.4.0',
-        'pytest-xdist>=1.15.0',
-        'pytest-env==0.6.0',
-        'Flask>=0.11.1',
-        'Flask-Login==0.4.0',
-        'Flask-WTF>=0.13.1',
-        'facebook-sdk==2.0.0',
-        'oauth2client==4.0.0',
-        'stormpath==2.4.5',
-=======
     name = 'Flask-Stormpath',
     version = '0.4.8',
     url = 'https://github.com/stormpath/stormpath-flask',
@@ -76,17 +48,16 @@
     include_package_data = True,
     platforms = 'any',
     install_requires = [
-        'Flask>=0.9.0',
-        'Flask-Login==0.3.2',
-        'Flask-WTF>=0.9.5',
+        'Flask>=0.11.1',
+        'Flask-Login==0.4.0',
+        'Flask-WTF>=0.13.1',
         'facebook-sdk==2.0.0',
-        'oauth2client==1.5.2',
-        'stormpath==2.4.4',
->>>>>>> 97dc43df
+        'oauth2client==4.0.0',
+        'stormpath==2.4.5',
         'blinker==1.4'
     ],
     extras_require = {
-        'test': ['coverage', 'pytest', 'pytest-cov', 'python-coveralls', 'Sphinx', 'pytest-xdist'],
+        'test': ['coverage', 'pytest', 'pytest-cov', 'pytest-env', 'python-coveralls', 'Sphinx', 'pytest-xdist'],
     },
     dependency_links=[
         'git+git://github.com/pythonforfacebook/facebook-sdk.git@e65d06158' +
