--- conflicted
+++ resolved
@@ -1,22 +1,10 @@
 """Tests for our settings stuff."""
 
 
-from datetime import timedelta
-<<<<<<< HEAD
-from unittest import skip
-from flask_stormpath.errors import ConfigurationError
 from flask_stormpath.settings import (
     StormpathSettings)
 from flask_stormpath import __version__ as stormpath_flask_version
 from flask import __version__ as flask_version
-=======
-from os import close, environ, remove, write
-from tempfile import mkstemp
-
-from flask_stormpath.errors import ConfigurationError
-from flask_stormpath.settings import check_settings, init_settings
-
->>>>>>> d911a0a1
 from .helpers import StormpathTestCase
 
 try:
