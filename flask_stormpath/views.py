--- conflicted
+++ resolved
@@ -1,14 +1,7 @@
 """Our pluggable views."""
 
-<<<<<<< HEAD
 
 import json
-import sys
-=======
-import sys
-
-from facebook import get_user_from_cookie
->>>>>>> 97dc43df
 from flask import (
     abort,
     current_app,
@@ -18,13 +11,9 @@
     request,
     make_response
 )
-<<<<<<< HEAD
 from flask.views import View
 from flask_login import (
     login_user, logout_user, login_required, current_user)
-=======
-from flask_login import login_user
->>>>>>> 97dc43df
 from six import string_types
 from stormpath.resources.provider import Provider
 from stormpath.resources import Expansion
@@ -39,7 +28,6 @@
 
 class StormpathView(View):
     """
-<<<<<<< HEAD
     Class for Stormpath views.
 
     This class initializes form building through config specs and handles
@@ -163,45 +151,6 @@
 class RegisterView(StormpathView):
     """
     Register a new user with Stormpath.
-=======
-    form = RegistrationForm(config=current_app.config)
-
-    # If we received a POST request with valid information, we'll continue
-    # processing.
-    if form.validate_on_submit():
-        data = form.data
-        # Attempt to create the user's account on Stormpath.
-        try:
-            # Since Stormpath requires both the given_name and surname
-            # fields be set, we'll just set the both to 'Anonymous' if
-            # the user has # explicitly said they don't want to collect
-            # those fields.
-            data['given_name'] = data['given_name'] or 'Anonymous'
-            data['surname'] = data['surname'] or 'Anonymous'
-
-            # Create the user account on Stormpath.  If this fails, an
-            # exception will be raised.
-            account = User.create(**data)
-
-            # If we're able to successfully create the user's account,
-            # we'll log the user in (creating a secure session using
-            # Flask-Login), then redirect the user to the
-            # STORMPATH_REDIRECT_URL setting.
-            login_user(account, remember=True)
-
-            # The email address must be verified, so pop an alert about it.
-            if current_app.config['STORMPATH_VERIFY_EMAIL'] is True:
-                flash('You must validate your email address before logging in. Please check your email for instructions.')
-
-            if 'STORMPATH_REGISTRATION_REDIRECT_URL' in current_app.config:
-                redirect_url = current_app.config['STORMPATH_REGISTRATION_REDIRECT_URL']
-            else:
-                redirect_url = current_app.config['STORMPATH_REDIRECT_URL']
-            return redirect(redirect_url)
-
-        except StormpathError as err:
-            flash(err.message)
->>>>>>> 97dc43df
 
     This view will render a registration template, and attempt to create a new
     user account with Stormpath.
@@ -280,7 +229,6 @@
         account = User.from_login(
             self.form.login.data, self.form.password.data)
 
-<<<<<<< HEAD
         # If we're able to successfully retrieve the user's account,
         # we'll log the user in (creating a secure session using
         # Flask-Login), then redirect the user to the ?next=<url>
@@ -289,11 +237,6 @@
 
         if self.request_wants_json:
             return self.make_stormpath_response(data=current_user.to_json())
-=======
-            return redirect(request.args.get('next') or current_app.config['STORMPATH_REDIRECT_URL'])
-        except StormpathError as err:
-            flash(err.message)
->>>>>>> 97dc43df
 
         # Set redirect priority
         redirect_url = request.args.get('next')
@@ -448,7 +391,6 @@
                     flash(self.form.errors[field_error][0])
                 redirect_url = request.url
             else:
-<<<<<<< HEAD
                 # Try to retrieve an account associated with the email.
                 search_query = (
                     current_app.stormpath_manager.client.tenant.accounts.
@@ -527,9 +469,6 @@
 class LogoutView(StormpathView):
     """
     Log a user out of their account.
-=======
-                flash(err.message)
->>>>>>> 97dc43df
 
     This view will log a user out of their account (destroying their session),
     then redirect the user to the home page of the site.
@@ -658,7 +597,6 @@
     The location this view redirects users to can be configured via
     Flask-Stormpath settings.
     """
-<<<<<<< HEAD
     def __init__(self, *args, **kwargs):
         # We'll try to grab the Facebook user's data by accessing their
         # session data. If this doesn't exist, we'll abort with a
@@ -678,73 +616,6 @@
 
 
 class GoogleLoginView(SocialView):
-=======
-    # First, we'll try to grab the Facebook user's data by accessing their
-    # session data.
-    facebook_user = get_user_from_cookie(
-        request.cookies,
-        current_app.config['STORMPATH_SOCIAL']['FACEBOOK']['app_id'],
-        current_app.config['STORMPATH_SOCIAL']['FACEBOOK']['app_secret'],
-    )
-
-    # Now, we'll try to have Stormpath either create or update this user's
-    # Stormpath account, by automatically handling the Facebook Graph API stuff
-    # for us.
-    try:
-        account = User.from_facebook(facebook_user['access_token'])
-    except StormpathError as err:
-        social_directory_exists = False
-
-        # If we failed here, it usually means that this application doesn't have
-        # a Facebook directory -- so we'll create one!
-        for asm in current_app.stormpath_manager.application.account_store_mappings:
-
-            # If there is a Facebook directory, we know this isn't the problem.
-            if (
-                getattr(asm.account_store, 'provider') and
-                asm.account_store.provider.provider_id == Provider.FACEBOOK
-            ):
-                social_directory_exists = True
-                break
-
-        # If there is a Facebook directory already, we'll just pass on the
-        # exception we got.
-        if social_directory_exists:
-            raise err
-
-        # Otherwise, we'll try to create a Facebook directory on the user's
-        # behalf (magic!).
-        dir = current_app.stormpath_manager.client.directories.create({
-            'name': current_app.stormpath_manager.application.name + '-facebook',
-            'provider': {
-                'client_id': current_app.config['STORMPATH_SOCIAL']['FACEBOOK']['app_id'],
-                'client_secret': current_app.config['STORMPATH_SOCIAL']['FACEBOOK']['app_secret'],
-                'provider_id': Provider.FACEBOOK,
-            },
-        })
-
-        # Now that we have a Facebook directory, we'll map it to our application
-        # so it is active.
-        asm = current_app.stormpath_manager.application.account_store_mappings.create({
-            'application': current_app.stormpath_manager.application,
-            'account_store': dir,
-            'list_index': 99,
-            'is_default_account_store': False,
-            'is_default_group_store': False,
-        })
-
-        # Lastly, let's retry the Facebook login one more time.
-        account = User.from_facebook(facebook_user['access_token'])
-
-    # Now we'll log the new user into their account.  From this point on, this
-    # Facebook user will be treated exactly like a normal Stormpath user!
-    login_user(account, remember=True)
-
-    return redirect(request.args.get('next') or current_app.config['STORMPATH_REDIRECT_URL'])
-
-
-def google_login():
->>>>>>> 97dc43df
     """
     Handle Google login.
 
