--- conflicted
+++ resolved
@@ -63,55 +63,13 @@
 """
 
 
-__version__ = '0.4.4'
+__version__ = '0.5.0'
 __version_info__ = __version__.split('.')
 __author__ = 'Stormpath, Inc.'
 __license__ = 'Apache'
 __copyright__ = '(c) 2012 - 2015 Stormpath, Inc.'
 
 
-<<<<<<< HEAD
-=======
-from flask import (
-    Blueprint,
-    __version__ as flask_version,
-    _app_ctx_stack as stack,
-    current_app,
-)
-
-from flask_login import (
-    LoginManager,
-    current_user,
-    login_required,
-    login_user,
-    logout_user,
-)
-try:
-    from flask_login.utils import _get_user
-except ImportError:
-    from flask_login import _get_user
-
-from stormpath.client import Client
-from stormpath.error import Error as StormpathError
-
-from werkzeug.local import LocalProxy
-
-from .context_processors import user_context_processor
-from .decorators import groups_required
-from .models import User
-from .settings import check_settings, init_settings
-from .views import (
-    google_login,
-    facebook_login,
-    forgot,
-    forgot_change,
-    login,
-    logout,
-    register,
-)
-
-
->>>>>>> d911a0a1
 # A proxy for the current user.
 user = LocalProxy(lambda: _get_user())
 
